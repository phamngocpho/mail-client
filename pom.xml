
<project xmlns="http://maven.apache.org/POM/4.0.0" xmlns:xsi="http://www.w3.org/2001/XMLSchema-instance" xsi:schemaLocation="http://maven.apache.org/POM/4.0.0 http://maven.apache.org/xsd/maven-4.0.0.xsd">
    <modelVersion>4.0.0</modelVersion>
    <groupId>org.example</groupId>
    <artifactId>MailClient</artifactId>
    <version>1.0-SNAPSHOT</version>
    <dependencies>
<<<<<<< HEAD
        <!--  FlatLaf Dependencies  -->
=======
        <!-- Interface -->
>>>>>>> 2304d14b
        <dependency>
            <groupId>com.formdev</groupId>
            <artifactId>flatlaf</artifactId>
            <version>3.2.1</version>
        </dependency>
        <dependency>
            <groupId>com.formdev</groupId>
            <artifactId>flatlaf-extras</artifactId>
            <version>3.2.1</version>
        </dependency>
        <dependency>
            <groupId>com.formdev</groupId>
            <artifactId>flatlaf-fonts-roboto</artifactId>
            <version>2.137</version>
        </dependency>
        <!--  Layout Manager  -->
        <dependency>
            <groupId>com.miglayout</groupId>
            <artifactId>miglayout-swing</artifactId>
            <version>11.2</version>
        </dependency>
<<<<<<< HEAD
        <!--  Logging Dependencies  -->
=======

        <dependency>
            <groupId>swing-toast-notifications-1.0.1</groupId>
            <artifactId>swing-toast-notifications-1.0.1</artifactId>
            <version>1.0-SNAPSHOT</version>
            <scope>system</scope>
            <systemPath>${basedir}/lib/swing-toast-notifications-1.0.1.jar</systemPath>
        </dependency>

        <dependency>
            <groupId>swing-jnafilechooser</groupId>
            <artifactId>swing-jnafilechooser</artifactId>
            <version>1.0-SNAPSHOT</version>
            <scope>system</scope>
            <systemPath>${basedir}/lib/swing-jnafilechooser.jar</systemPath>
        </dependency>

>>>>>>> 2304d14b
        <dependency>
            <groupId>org.slf4j</groupId>
            <artifactId>slf4j-api</artifactId>
            <version>2.0.17</version>
        </dependency>
        <dependency>
            <groupId>ch.qos.logback</groupId>
            <artifactId>logback-classic</artifactId>
            <version>1.5.20</version>
            <scope>compile</scope>
        </dependency>
        <!--  JSON Processing  -->
        <dependency>
            <groupId>com.google.code.gson</groupId>
            <artifactId>gson</artifactId>
            <version>2.11.0</version>
        </dependency>
<<<<<<< HEAD
        <!--  Local Library Dependencies từ thư mục lib/  -->
        <!--  Để thêm thư viện mới, copy file .jar vào thư mục lib/ và thêm dependency tương tự như dưới đây  -->
        <dependency>
            <groupId>swing-toast-notifications</groupId>
            <artifactId>swing-toast-notifications</artifactId>
            <version>1.0.1</version>
            <scope>system</scope>
            <systemPath>${project.basedir}/lib/swing-toast-notifications-1.0.1.jar</systemPath>
        </dependency>
        <dependency>
            <groupId>swing-jnafilechooser</groupId>
            <artifactId>swing-jnafilechooser</artifactId>
            <version>1.0</version>
            <scope>system</scope>
            <systemPath>${project.basedir}/lib/swing-jnafilechooser.jar</systemPath>
        </dependency>
        <!--
                HƯỚNG DẪN: Thêm thư viện mới từ thư mục lib/
                Ví dụ: Thêm file my-library-1.0.jar vào thư mục lib/
=======

        <!-- JNA (Java Native Access) - Required for jnafilechooser -->
        <dependency>
            <groupId>net.java.dev.jna</groupId>
            <artifactId>jna</artifactId>
            <version>5.14.0</version>
        </dependency>
        <dependency>
            <groupId>net.java.dev.jna</groupId>
            <artifactId>jna-platform</artifactId>
            <version>5.14.0</version>
        </dependency>
    </dependencies>
>>>>>>> 2304d14b

                <dependency>
                    <groupId>my-library</groupId>
                    <artifactId>my-library</artifactId>
                    <version>1.0</version>
                    <scope>system</scope>
                    <systemPath>${project.basedir}/lib/my-library-1.0.jar</systemPath>
                </dependency>
                 -->
    </dependencies>
    <properties>
        <maven.compiler.source>21</maven.compiler.source>
        <maven.compiler.target>21</maven.compiler.target>
        <project.build.sourceEncoding>UTF-8</project.build.sourceEncoding>
    </properties>
<<<<<<< HEAD
    <dependencyManagement>
        <dependencies>
            <dependency>
                <groupId>ch.qos.logback</groupId>
                <artifactId>logback-core</artifactId>
                <version>${logback.version}</version>
            </dependency>
        </dependencies>
    </dependencyManagement>
    <build>
        <plugins>
            <!--  Plugin tạo JAR cơ bản  -->
            <plugin>
                <groupId>org.apache.maven.plugins</groupId>
                <artifactId>maven-jar-plugin</artifactId>
                <version>3.4.1</version>
                <configuration>
                    <archive>
                        <manifest>
                            <mainClass>application.Application</mainClass>
                        </manifest>
                    </archive>
                </configuration>
            </plugin>
            <!--  Plugin tạo fat JAR với tất cả dependencies (bao gồm cả thư viện từ lib/)  -->
            <plugin>
                <groupId>org.apache.maven.plugins</groupId>
                <artifactId>maven-shade-plugin</artifactId>
                <version>3.5.1</version>
                <executions>
                    <execution>
                        <phase>package</phase>
                        <goals>
                            <goal>shade</goal>
                        </goals>
                        <configuration>
                            <transformers>
                                <transformer implementation="org.apache.maven.plugins.shade.resource.ManifestResourceTransformer">
                                    <mainClass>application.Application</mainClass>
                                </transformer>
                            </transformers>
                            <filters>
                                <filter>
                                    <artifact>*:*</artifact>
                                    <excludes>
                                        <exclude>META-INF/*.SF</exclude>
                                        <exclude>META-INF/*.DSA</exclude>
                                        <exclude>META-INF/*.RSA</exclude>
                                    </excludes>
                                </filter>
                            </filters>
                        </configuration>
                    </execution>
                </executions>
            </plugin>
        </plugins>
    </build>
=======

>>>>>>> 2304d14b
</project><|MERGE_RESOLUTION|>--- conflicted
+++ resolved
@@ -1,15 +1,15 @@
+<?xml version="1.0" encoding="UTF-8"?>
+<project xmlns="http://maven.apache.org/POM/4.0.0"
+         xmlns:xsi="http://www.w3.org/2001/XMLSchema-instance"
+         xsi:schemaLocation="http://maven.apache.org/POM/4.0.0 http://maven.apache.org/xsd/maven-4.0.0.xsd">
+    <modelVersion>4.0.0</modelVersion>
 
-<project xmlns="http://maven.apache.org/POM/4.0.0" xmlns:xsi="http://www.w3.org/2001/XMLSchema-instance" xsi:schemaLocation="http://maven.apache.org/POM/4.0.0 http://maven.apache.org/xsd/maven-4.0.0.xsd">
-    <modelVersion>4.0.0</modelVersion>
     <groupId>org.example</groupId>
     <artifactId>MailClient</artifactId>
     <version>1.0-SNAPSHOT</version>
+
     <dependencies>
-<<<<<<< HEAD
-        <!--  FlatLaf Dependencies  -->
-=======
         <!-- Interface -->
->>>>>>> 2304d14b
         <dependency>
             <groupId>com.formdev</groupId>
             <artifactId>flatlaf</artifactId>
@@ -25,15 +25,11 @@
             <artifactId>flatlaf-fonts-roboto</artifactId>
             <version>2.137</version>
         </dependency>
-        <!--  Layout Manager  -->
         <dependency>
             <groupId>com.miglayout</groupId>
             <artifactId>miglayout-swing</artifactId>
             <version>11.2</version>
         </dependency>
-<<<<<<< HEAD
-        <!--  Logging Dependencies  -->
-=======
 
         <dependency>
             <groupId>swing-toast-notifications-1.0.1</groupId>
@@ -51,45 +47,24 @@
             <systemPath>${basedir}/lib/swing-jnafilechooser.jar</systemPath>
         </dependency>
 
->>>>>>> 2304d14b
         <dependency>
             <groupId>org.slf4j</groupId>
             <artifactId>slf4j-api</artifactId>
             <version>2.0.17</version>
         </dependency>
+
         <dependency>
             <groupId>ch.qos.logback</groupId>
             <artifactId>logback-classic</artifactId>
             <version>1.5.20</version>
             <scope>compile</scope>
         </dependency>
-        <!--  JSON Processing  -->
+
         <dependency>
             <groupId>com.google.code.gson</groupId>
             <artifactId>gson</artifactId>
             <version>2.11.0</version>
         </dependency>
-<<<<<<< HEAD
-        <!--  Local Library Dependencies từ thư mục lib/  -->
-        <!--  Để thêm thư viện mới, copy file .jar vào thư mục lib/ và thêm dependency tương tự như dưới đây  -->
-        <dependency>
-            <groupId>swing-toast-notifications</groupId>
-            <artifactId>swing-toast-notifications</artifactId>
-            <version>1.0.1</version>
-            <scope>system</scope>
-            <systemPath>${project.basedir}/lib/swing-toast-notifications-1.0.1.jar</systemPath>
-        </dependency>
-        <dependency>
-            <groupId>swing-jnafilechooser</groupId>
-            <artifactId>swing-jnafilechooser</artifactId>
-            <version>1.0</version>
-            <scope>system</scope>
-            <systemPath>${project.basedir}/lib/swing-jnafilechooser.jar</systemPath>
-        </dependency>
-        <!--
-                HƯỚNG DẪN: Thêm thư viện mới từ thư mục lib/
-                Ví dụ: Thêm file my-library-1.0.jar vào thư mục lib/
-=======
 
         <!-- JNA (Java Native Access) - Required for jnafilechooser -->
         <dependency>
@@ -103,81 +78,11 @@
             <version>5.14.0</version>
         </dependency>
     </dependencies>
->>>>>>> 2304d14b
 
-                <dependency>
-                    <groupId>my-library</groupId>
-                    <artifactId>my-library</artifactId>
-                    <version>1.0</version>
-                    <scope>system</scope>
-                    <systemPath>${project.basedir}/lib/my-library-1.0.jar</systemPath>
-                </dependency>
-                 -->
-    </dependencies>
     <properties>
         <maven.compiler.source>21</maven.compiler.source>
         <maven.compiler.target>21</maven.compiler.target>
         <project.build.sourceEncoding>UTF-8</project.build.sourceEncoding>
     </properties>
-<<<<<<< HEAD
-    <dependencyManagement>
-        <dependencies>
-            <dependency>
-                <groupId>ch.qos.logback</groupId>
-                <artifactId>logback-core</artifactId>
-                <version>${logback.version}</version>
-            </dependency>
-        </dependencies>
-    </dependencyManagement>
-    <build>
-        <plugins>
-            <!--  Plugin tạo JAR cơ bản  -->
-            <plugin>
-                <groupId>org.apache.maven.plugins</groupId>
-                <artifactId>maven-jar-plugin</artifactId>
-                <version>3.4.1</version>
-                <configuration>
-                    <archive>
-                        <manifest>
-                            <mainClass>application.Application</mainClass>
-                        </manifest>
-                    </archive>
-                </configuration>
-            </plugin>
-            <!--  Plugin tạo fat JAR với tất cả dependencies (bao gồm cả thư viện từ lib/)  -->
-            <plugin>
-                <groupId>org.apache.maven.plugins</groupId>
-                <artifactId>maven-shade-plugin</artifactId>
-                <version>3.5.1</version>
-                <executions>
-                    <execution>
-                        <phase>package</phase>
-                        <goals>
-                            <goal>shade</goal>
-                        </goals>
-                        <configuration>
-                            <transformers>
-                                <transformer implementation="org.apache.maven.plugins.shade.resource.ManifestResourceTransformer">
-                                    <mainClass>application.Application</mainClass>
-                                </transformer>
-                            </transformers>
-                            <filters>
-                                <filter>
-                                    <artifact>*:*</artifact>
-                                    <excludes>
-                                        <exclude>META-INF/*.SF</exclude>
-                                        <exclude>META-INF/*.DSA</exclude>
-                                        <exclude>META-INF/*.RSA</exclude>
-                                    </excludes>
-                                </filter>
-                            </filters>
-                        </configuration>
-                    </execution>
-                </executions>
-            </plugin>
-        </plugins>
-    </build>
-=======
 
->>>>>>> 2304d14b
 </project>